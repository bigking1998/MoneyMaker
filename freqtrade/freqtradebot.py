--- conflicted
+++ resolved
@@ -443,11 +443,7 @@
         # running get_signal on historical data fetched
         (side, enter_tag) = self.strategy.get_entry_signal(
             pair, self.strategy.timeframe, analyzed_df
-<<<<<<< HEAD
         )
-=======
-            )
->>>>>>> 778f0d9d
 
         if side:
             stake_amount = self.wallets.get_trade_stake_amount(pair, self.edge)
@@ -456,16 +452,11 @@
             if ((bid_check_dom.get('enabled', False)) and
                     (bid_check_dom.get('bids_to_ask_delta', 0) > 0)):
                 # TODO-lev: Does the below need to be adjusted for shorts?
-<<<<<<< HEAD
                 if self._check_depth_of_market(
                     pair,
                     bid_check_dom,
                     side=side
                 ):
-=======
-                if self._check_depth_of_market_buy(pair, bid_check_dom):
-                    # TODO-lev: pass in "enter" as side.
->>>>>>> 778f0d9d
 
                     return self.execute_entry(pair, stake_amount, enter_tag=enter_tag)
                 else:
@@ -512,7 +503,6 @@
             logger.info(f"Bids to asks delta for {pair} does not satisfy condition.")
             return False
 
-<<<<<<< HEAD
     def leverage_prep(
         self,
         pair: str,
@@ -556,10 +546,6 @@
         is_short: bool = False,
         enter_tag: Optional[str] = None
     ) -> bool:
-=======
-    def execute_entry(self, pair: str, stake_amount: float, price: Optional[float] = None,
-                      forcebuy: bool = False, enter_tag: Optional[str] = None) -> bool:
->>>>>>> 778f0d9d
         """
         Executes a limit buy for the given pair
         :param pair: pair for which we want to create a LIMIT_BUY
@@ -694,15 +680,11 @@
             strategy=self.strategy.get_strategy_name(),
             # TODO-lev: compatibility layer for buy_tag (!)
             buy_tag=enter_tag,
-<<<<<<< HEAD
             timeframe=timeframe_to_minutes(self.config['timeframe']),
             leverage=leverage,
             is_short=is_short,
             interest_rate=interest_rate,
             isolated_liq=isolated_liq,
-=======
-            timeframe=timeframe_to_minutes(self.config['timeframe'])
->>>>>>> 778f0d9d
         )
         trade.orders.append(order_obj)
 
@@ -827,36 +809,23 @@
         logger.debug('Handling %s ...', trade)
 
         (enter, exit_) = (False, False)
-<<<<<<< HEAD
         exit_signal_type = "exit_short" if trade.is_short else "exit_long"
-=======
->>>>>>> 778f0d9d
 
         # TODO-lev: change to use_exit_signal, ignore_roi_if_enter_signal
-        if (
-            self.config.get('use_sell_signal', True) or
-            self.config.get('ignore_roi_if_buy_signal', False)
-        ):
+        if (self.config.get('use_sell_signal', True) or
+                self.config.get('ignore_roi_if_buy_signal', False)):
             analyzed_df, _ = self.dataprovider.get_analyzed_dataframe(trade.pair,
                                                                       self.strategy.timeframe)
 
             (enter, exit_) = self.strategy.get_exit_signal(
                 trade.pair,
                 self.strategy.timeframe,
-<<<<<<< HEAD
                 analyzed_df,
                 is_short=trade.is_short
             )
 
         logger.debug('checking exit')
         exit_rate = self.exchange.get_rate(trade.pair, refresh=True, side=trade.exit_side)
-=======
-                analyzed_df, is_short=trade.is_short
-            )
-
-        # TODO-lev: side should depend on trade side.
-        exit_rate = self.exchange.get_rate(trade.pair, refresh=True, side="sell")
->>>>>>> 778f0d9d
         if self._check_and_execute_exit(trade, exit_rate, enter, exit_):
             return True
 
@@ -876,12 +845,8 @@
                 amount=trade.amount,
                 stop_price=stop_price,
                 order_types=self.strategy.order_types,
-<<<<<<< HEAD
-                side=trade.exit_side
-=======
                 side=trade.exit_side,
                 leverage=trade.leverage
->>>>>>> 778f0d9d
             )
 
             order_obj = Order.parse_from_ccxt_object(stoploss_order, trade.pair, 'stoploss')
@@ -981,7 +946,7 @@
 
         return False
 
-    def handle_trailing_stoploss_on_exchange(self, trade: Trade, order: dict, side: str) -> None:
+    def handle_trailing_stoploss_on_exchange(self, trade: Trade, order: dict) -> None:
         """
         Check to see if stoploss on exchange should be updated
         in case of trailing stoploss on exchange
@@ -989,11 +954,7 @@
         :param order: Current on exchange stoploss order
         :return: None
         """
-<<<<<<< HEAD
         if self.exchange.stoploss_adjust(trade.stop_loss, order, side=trade.exit_side):
-=======
-        if self.exchange.stoploss_adjust(trade.stop_loss, order, side):
->>>>>>> 778f0d9d
             # we check if the update is necessary
             update_beat = self.strategy.order_types.get('stoploss_on_exchange_interval', 60)
             if (datetime.utcnow() - trade.stoploss_last_update).total_seconds() >= update_beat:
@@ -1025,11 +986,7 @@
 
         if should_exit.sell_flag:
             logger.info(f'Exit for {trade.pair} detected. Reason: {should_exit.sell_type}')
-<<<<<<< HEAD
             self.execute_trade_exit(trade, exit_rate, should_exit, side=trade.exit_side)
-=======
-            self.execute_trade_exit(trade, exit_rate, should_exit)
->>>>>>> 778f0d9d
             return True
         return False
 
