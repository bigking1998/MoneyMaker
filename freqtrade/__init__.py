""" FreqTrade bot """
<<<<<<< HEAD
__version__ = 'develop'

if __version__ == 'develop':

    try:
        import subprocess
        __version__ = 'develop-' + subprocess.check_output(
            ['git', 'log', '--format="%h"', '-n 1'],
            stderr=subprocess.DEVNULL).decode("utf-8").rstrip().strip('"')
    except Exception:
        # git not available, ignore
        pass
=======
__version__ = '2019.8-1'
>>>>>>> ab3e3797


class DependencyException(Exception):
    """
    Indicates that an assumed dependency is not met.
    This could happen when there is currently not enough money on the account.
    """


class OperationalException(Exception):
    """
    Requires manual intervention and will usually stop the bot.
    This happens when an exchange returns an unexpected error during runtime
    or given configuration is invalid.
    """


class InvalidOrderException(Exception):
    """
    This is returned when the order is not valid. Example:
    If stoploss on exchange order is hit, then trying to cancel the order
    should return this exception.
    """


class TemporaryError(Exception):
    """
    Temporary network or exchange related error.
    This could happen when an exchange is congested, unavailable, or the user
    has networking problems. Usually resolves itself after a time.
    """<|MERGE_RESOLUTION|>--- conflicted
+++ resolved
@@ -1,6 +1,5 @@
 """ FreqTrade bot """
-<<<<<<< HEAD
-__version__ = 'develop'
+__version__ = '2019.9'
 
 if __version__ == 'develop':
 
@@ -12,9 +11,6 @@
     except Exception:
         # git not available, ignore
         pass
-=======
-__version__ = '2019.8-1'
->>>>>>> ab3e3797
 
 
 class DependencyException(Exception):
