--- conflicted
+++ resolved
@@ -2138,18 +2138,11 @@
 
 
 def test_send_msg_unknown_type(default_conf, mocker) -> None:
-<<<<<<< HEAD
-    telegram, _, _ = get_telegram_testobject(mocker, default_conf)
-    telegram.send_msg({
-        'type': None,
-    })
-=======
     telegram, _, msg_mock = get_telegram_testobject(mocker, default_conf)
     telegram.send_msg({
         'type': None,
     })
     msg_mock.call_count == 0
->>>>>>> 9fb3517a
 
 
 @pytest.mark.parametrize('message_type,enter,enter_signal,leverage', [
